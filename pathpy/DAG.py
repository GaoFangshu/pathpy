--- conflicted
+++ resolved
@@ -25,17 +25,10 @@
 """
 
 import collections as _co
-<<<<<<< HEAD
-import logging
 import sys as _sys
-
-=======
-
-import sys as _sys
-
 from pathpy.Log import Log
 from pathpy.Log import Severity
->>>>>>> dd0b91fe
+
 
 class DAG(object):
     """
@@ -254,9 +247,9 @@
 
         if source not in self.nodes:
             self.nodes.add(source)
-            self.roots.add(source)            
+            self.roots.add(source)
         if target not in self.nodes:
-            self.nodes.add(target)            
+            self.nodes.add(target)
             self.leafs.add(target)
 
         self.leafs.discard(source)
