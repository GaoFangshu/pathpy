﻿"""base module for pathpy"""

__author__ = """Ingo Scholtes"""
__email__ = 'ischoltes@ethz.ch'
__version__ = '2.0.0'

<<<<<<< HEAD
from .log import Log, Severity
from .temporal_network import TemporalNetwork
from .network import Network
from .paths import Paths
from .higher_order_network import HigherOrderNetwork
from .multi_order_model import MultiOrderModel
from .markov_sequence import MarkovSequence
from .dag import DAG
=======
from .classes import DAG
from .classes import Paths
from .classes import TemporalNetwork
from .classes import HigherOrderNetwork
from .classes import MultiOrderModel
from .classes import MarkovSequence
>>>>>>> 78e5e07a
from .algorithms import higher_order_measures
from .algorithms import path_measures
from .path_extraction import paths_from_dag
from .path_extraction import paths_from_origin_destination
from .path_extraction import paths_from_temporal_network
import pathpy.utils


global ENABLE_MULTICORE_SUPPORT
ENABLE_MULTICORE_SUPPORT = False<|MERGE_RESOLUTION|>--- conflicted
+++ resolved
@@ -4,23 +4,13 @@
 __email__ = 'ischoltes@ethz.ch'
 __version__ = '2.0.0'
 
-<<<<<<< HEAD
-from .log import Log, Severity
-from .temporal_network import TemporalNetwork
-from .network import Network
-from .paths import Paths
-from .higher_order_network import HigherOrderNetwork
-from .multi_order_model import MultiOrderModel
-from .markov_sequence import MarkovSequence
-from .dag import DAG
-=======
 from .classes import DAG
 from .classes import Paths
 from .classes import TemporalNetwork
 from .classes import HigherOrderNetwork
 from .classes import MultiOrderModel
 from .classes import MarkovSequence
->>>>>>> 78e5e07a
+from .classes import Network
 from .algorithms import higher_order_measures
 from .algorithms import path_measures
 from .path_extraction import paths_from_dag
@@ -28,6 +18,5 @@
 from .path_extraction import paths_from_temporal_network
 import pathpy.utils
 
-
 global ENABLE_MULTICORE_SUPPORT
 ENABLE_MULTICORE_SUPPORT = False